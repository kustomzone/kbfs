--- conflicted
+++ resolved
@@ -17,11 +17,14 @@
 	codec() kbfscodec.Codec
 	crypto() cryptoPure
 	keyGetter() blockKeyGetter
+	blockCache() BlockCache
 }
 
 type blockOpsConfigAdapter struct {
 	config Config
 }
+
+var _ blockOpsConfig = (*blockOpsConfigAdapter)(nil)
 
 func (config blockOpsConfigAdapter) blockServer() BlockServer {
 	return config.config.BlockServer()
@@ -39,6 +42,10 @@
 	return config.config.KeyManager()
 }
 
+func (config blockOpsConfigAdapter) blockCache() BlockCache {
+	return config.config.BlockCache()
+}
+
 // BlockOpsStandard implements the BlockOps interface by relaying
 // requests to the block server.
 type BlockOpsStandard struct {
@@ -50,19 +57,12 @@
 var _ BlockOps = (*BlockOpsStandard)(nil)
 
 // NewBlockOpsStandard creates a new BlockOpsStandard
-<<<<<<< HEAD
-func NewBlockOpsStandard(config Config, queueSize int) *BlockOpsStandard {
-	q := newBlockRetrievalQueue(queueSize, config.Codec(), config.BlockCache)
+func NewBlockOpsStandard(config blockOpsConfig,
+	queueSize int) *BlockOpsStandard {
+	q := newBlockRetrievalQueue(queueSize, config.codec(), config.blockCache)
 	bops := &BlockOpsStandard{
 		config:  config,
 		queue:   q,
-=======
-func NewBlockOpsStandard(config blockOpsConfig,
-	queueSize int) *BlockOpsStandard {
-	bops := &BlockOpsStandard{
-		config:  config,
-		queue:   newBlockRetrievalQueue(queueSize, config.codec()),
->>>>>>> ac9954d3
 		workers: make([]*blockRetrievalWorker, 0, queueSize),
 	}
 	bg := &realBlockGetter{config: config}
